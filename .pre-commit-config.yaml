# This is the configuration file for pre-commit (https://pre-commit.com/).
# To use:
# * Install pre-commit (https://pre-commit.com/#installation)
# * Copy this file as ".pre-commit-config.yaml"
# * Run "pre-commit install".
repos:
  - repo: https://github.com/pre-commit/pre-commit-hooks
    rev: v5.0.0
    hooks:
      - id: check-toml
      - id: check-yaml
      - id: debug-statements
      - id: end-of-file-fixer
      - id: mixed-line-ending
        args: [ "--fix=lf" ]
      - id: trailing-whitespace

  - repo: https://github.com/astral-sh/ruff-pre-commit
<<<<<<< HEAD
    rev: v0.8.2
=======
    rev: v0.8.3
>>>>>>> b9ca4fb2
    hooks:
      - id: ruff
        args: [--fix, --show-fixes]
      - id: ruff-format

  - repo: https://github.com/pre-commit/mirrors-mypy
    rev: v1.13.0
    hooks:
      - id: mypy
        additional_dependencies:
          - anyio
          - click
          - pytest
          - types-PyYAML<|MERGE_RESOLUTION|>--- conflicted
+++ resolved
@@ -16,11 +16,7 @@
       - id: trailing-whitespace
 
   - repo: https://github.com/astral-sh/ruff-pre-commit
-<<<<<<< HEAD
-    rev: v0.8.2
-=======
     rev: v0.8.3
->>>>>>> b9ca4fb2
     hooks:
       - id: ruff
         args: [--fix, --show-fixes]
