from __future__ import annotations
<<<<<<< HEAD

from collections.abc import Callable
from typing import TypeVar
from warnings import warn
=======
>>>>>>> 195b1cdb

from typing import Callable, TypeVar

from ._core._eventloop import get_async_backend
from .abc import CapacityLimiter

T_Retval = TypeVar("T_Retval")


async def run_sync(
    func: Callable[..., T_Retval],
    *args: object,
    cancellable: bool = False,
    limiter: CapacityLimiter | None = None,
) -> T_Retval:
    """
    Call the given function with the given arguments in a worker thread.

    If the ``cancellable`` option is enabled and the task waiting for its completion is cancelled,
    the thread will still run its course but its return value (or any raised exception) will be
    ignored.

    :param func: a callable
    :param args: positional arguments for the callable
    :param cancellable: ``True`` to allow cancellation of the operation
    :param limiter: capacity limiter to use to limit the total amount of threads running
        (if omitted, the default limiter is used)
    :return: an awaitable that yields the return value of the function.

    """
<<<<<<< HEAD
    return await get_asynclib().run_sync_in_worker_thread(
        func, *args, cancellable=cancellable, limiter=limiter
    )


async def run_sync_in_worker_thread(
    func: Callable[..., T_Retval],
    *args: object,
    cancellable: bool = False,
    limiter: CapacityLimiter | None = None,
) -> T_Retval:
    warn(
        "run_sync_in_worker_thread() has been deprecated, use anyio.to_thread.run_sync() instead",
        DeprecationWarning,
    )
    return await run_sync(func, *args, cancellable=cancellable, limiter=limiter)
=======
    return await get_async_backend().run_sync_in_worker_thread(
        func, args, cancellable=cancellable, limiter=limiter
    )
>>>>>>> 195b1cdb


def current_default_thread_limiter() -> CapacityLimiter:
    """
    Return the capacity limiter that is used by default to limit the number of concurrent threads.

    :return: a capacity limiter object

    """
<<<<<<< HEAD
    return get_asynclib().current_default_thread_limiter()


def current_default_worker_thread_limiter() -> CapacityLimiter:
    warn(
        "current_default_worker_thread_limiter() has been deprecated, "
        "use anyio.to_thread.current_default_thread_limiter() instead",
        DeprecationWarning,
    )
    return current_default_thread_limiter()
=======
    return get_async_backend().current_default_thread_limiter()
>>>>>>> 195b1cdb
<|MERGE_RESOLUTION|>--- conflicted
+++ resolved
@@ -1,13 +1,7 @@
 from __future__ import annotations
-<<<<<<< HEAD
 
 from collections.abc import Callable
 from typing import TypeVar
-from warnings import warn
-=======
->>>>>>> 195b1cdb
-
-from typing import Callable, TypeVar
 
 from ._core._eventloop import get_async_backend
 from .abc import CapacityLimiter
@@ -36,28 +30,9 @@
     :return: an awaitable that yields the return value of the function.
 
     """
-<<<<<<< HEAD
-    return await get_asynclib().run_sync_in_worker_thread(
-        func, *args, cancellable=cancellable, limiter=limiter
-    )
-
-
-async def run_sync_in_worker_thread(
-    func: Callable[..., T_Retval],
-    *args: object,
-    cancellable: bool = False,
-    limiter: CapacityLimiter | None = None,
-) -> T_Retval:
-    warn(
-        "run_sync_in_worker_thread() has been deprecated, use anyio.to_thread.run_sync() instead",
-        DeprecationWarning,
-    )
-    return await run_sync(func, *args, cancellable=cancellable, limiter=limiter)
-=======
     return await get_async_backend().run_sync_in_worker_thread(
         func, args, cancellable=cancellable, limiter=limiter
     )
->>>>>>> 195b1cdb
 
 
 def current_default_thread_limiter() -> CapacityLimiter:
@@ -67,17 +42,4 @@
     :return: a capacity limiter object
 
     """
-<<<<<<< HEAD
-    return get_asynclib().current_default_thread_limiter()
-
-
-def current_default_worker_thread_limiter() -> CapacityLimiter:
-    warn(
-        "current_default_worker_thread_limiter() has been deprecated, "
-        "use anyio.to_thread.current_default_thread_limiter() instead",
-        DeprecationWarning,
-    )
-    return current_default_thread_limiter()
-=======
-    return get_async_backend().current_default_thread_limiter()
->>>>>>> 195b1cdb
+    return get_async_backend().current_default_thread_limiter()