from __future__ import annotations

import enum
import sys
from dataclasses import dataclass
<<<<<<< HEAD
from typing import Any, Generic, TypeVar, overload
=======
from typing import Any, Dict, Generic, TypeVar, overload
>>>>>>> 195b1cdb
from weakref import WeakKeyDictionary

from ._core._eventloop import get_async_backend

if sys.version_info >= (3, 8):
    from typing import Literal
else:
    from typing_extensions import Literal

T = TypeVar("T")
D = TypeVar("D")


async def checkpoint() -> None:
    """
    Check for cancellation and allow the scheduler to switch to another task.

    Equivalent to (but more efficient than)::

        await checkpoint_if_cancelled()
        await cancel_shielded_checkpoint()

    .. versionadded:: 3.0

    """
    await get_async_backend().checkpoint()


async def checkpoint_if_cancelled() -> None:
    """
    Enter a checkpoint if the enclosing cancel scope has been cancelled.

    This does not allow the scheduler to switch to a different task.

    .. versionadded:: 3.0

    """
    await get_async_backend().checkpoint_if_cancelled()


async def cancel_shielded_checkpoint() -> None:
    """
    Allow the scheduler to switch to another task but without checking for cancellation.

    Equivalent to (but potentially more efficient than)::

        with CancelScope(shield=True):
            await checkpoint()

    .. versionadded:: 3.0

    """
    await get_async_backend().cancel_shielded_checkpoint()


def current_token() -> object:
    """Return a backend specific token object that can be used to get back to the event loop."""
    return get_async_backend().current_token()


<<<<<<< HEAD
_run_vars: WeakKeyDictionary[Any, dict[str, Any]] = WeakKeyDictionary()
=======
_run_vars = WeakKeyDictionary()  # type: WeakKeyDictionary[Any, Dict[str, Any]]
>>>>>>> 195b1cdb
_token_wrappers: dict[Any, _TokenWrapper] = {}


@dataclass(frozen=True)
class _TokenWrapper:
    __slots__ = "_token", "__weakref__"
    _token: object


class _NoValueSet(enum.Enum):
    NO_VALUE_SET = enum.auto()


class RunvarToken(Generic[T]):
    __slots__ = "_var", "_value", "_redeemed"

    def __init__(self, var: RunVar[T], value: T | Literal[_NoValueSet.NO_VALUE_SET]):
        self._var = var
        self._value: T | Literal[_NoValueSet.NO_VALUE_SET] = value
        self._redeemed = False


class RunVar(Generic[T]):
    """Like a :class:`~contextvars.ContextVar`, expect scoped to the running event loop."""

    __slots__ = "_name", "_default"

    NO_VALUE_SET: Literal[_NoValueSet.NO_VALUE_SET] = _NoValueSet.NO_VALUE_SET

    _token_wrappers: set[_TokenWrapper] = set()

    def __init__(
<<<<<<< HEAD
        self,
        name: str,
        default: T | Literal[_NoValueSet.NO_VALUE_SET] = NO_VALUE_SET,
=======
        self, name: str, default: T | Literal[_NoValueSet.NO_VALUE_SET] = NO_VALUE_SET
>>>>>>> 195b1cdb
    ):
        self._name = name
        self._default = default

    @property
    def _current_vars(self) -> dict[str, T]:
        token = current_token()
        while True:
            try:
                return _run_vars[token]
            except TypeError:
                # Happens when token isn't weak referable (TrioToken).
                # This workaround does mean that some memory will leak on Trio until the problem
                # is fixed on their end.
                token = _TokenWrapper(token)
                self._token_wrappers.add(token)
            except KeyError:
                run_vars = _run_vars[token] = {}
                return run_vars

    @overload
    def get(self, default: D) -> T | D:
        ...

    @overload
    def get(self) -> T:
        ...

    def get(
        self, default: D | Literal[_NoValueSet.NO_VALUE_SET] = NO_VALUE_SET
    ) -> T | D:
        try:
            return self._current_vars[self._name]
        except KeyError:
            if default is not RunVar.NO_VALUE_SET:
                return default
            elif self._default is not RunVar.NO_VALUE_SET:
                return self._default

        raise LookupError(
            f'Run variable "{self._name}" has no value and no default set'
        )

    def set(self, value: T) -> RunvarToken[T]:
        current_vars = self._current_vars
        token = RunvarToken(self, current_vars.get(self._name, RunVar.NO_VALUE_SET))
        current_vars[self._name] = value
        return token

    def reset(self, token: RunvarToken[T]) -> None:
        if token._var is not self:
            raise ValueError("This token does not belong to this RunVar")

        if token._redeemed:
            raise ValueError("This token has already been used")

        if token._value is _NoValueSet.NO_VALUE_SET:
            try:
                del self._current_vars[self._name]
            except KeyError:
                pass
        else:
            self._current_vars[self._name] = token._value

        token._redeemed = True

    def __repr__(self) -> str:
        return f"<RunVar name={self._name!r}>"<|MERGE_RESOLUTION|>--- conflicted
+++ resolved
@@ -3,11 +3,7 @@
 import enum
 import sys
 from dataclasses import dataclass
-<<<<<<< HEAD
 from typing import Any, Generic, TypeVar, overload
-=======
-from typing import Any, Dict, Generic, TypeVar, overload
->>>>>>> 195b1cdb
 from weakref import WeakKeyDictionary
 
 from ._core._eventloop import get_async_backend
@@ -68,11 +64,7 @@
     return get_async_backend().current_token()
 
 
-<<<<<<< HEAD
 _run_vars: WeakKeyDictionary[Any, dict[str, Any]] = WeakKeyDictionary()
-=======
-_run_vars = WeakKeyDictionary()  # type: WeakKeyDictionary[Any, Dict[str, Any]]
->>>>>>> 195b1cdb
 _token_wrappers: dict[Any, _TokenWrapper] = {}
 
 
@@ -105,13 +97,7 @@
     _token_wrappers: set[_TokenWrapper] = set()
 
     def __init__(
-<<<<<<< HEAD
-        self,
-        name: str,
-        default: T | Literal[_NoValueSet.NO_VALUE_SET] = NO_VALUE_SET,
-=======
         self, name: str, default: T | Literal[_NoValueSet.NO_VALUE_SET] = NO_VALUE_SET
->>>>>>> 195b1cdb
     ):
         self._name = name
         self._default = default
