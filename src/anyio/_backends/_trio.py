from __future__ import annotations

import array
import math
import socket
from concurrent.futures import Future
from contextvars import copy_context
from dataclasses import dataclass
from functools import partial
from io import IOBase
from os import PathLike
from signal import Signals
from types import TracebackType
from typing import (
<<<<<<< HEAD
    Any, Awaitable, Callable, Collection, ContextManager, Coroutine, Deque, Generic, Mapping,
    NoReturn, Sequence, TypeVar)
=======
    Any, Awaitable, Callable, Collection, ContextManager, Coroutine, Deque, Dict, Generic, List,
    Mapping, NoReturn, Optional, Sequence, Set, Tuple, Type, TypeVar, Union, cast)
>>>>>>> 90d5d5e1

import sniffio
import trio.from_thread
from outcome import Error, Outcome, Value
from trio.socket import SocketType as TrioSocketType
from trio.to_thread import run_sync

from .. import CapacityLimiterStatistics, EventStatistics, TaskInfo, abc
from .._core._eventloop import claim_worker_thread
from .._core._exceptions import (
    BrokenResourceError, BusyResourceError, ClosedResourceError, EndOfStream)
from .._core._exceptions import ExceptionGroup as BaseExceptionGroup
from .._core._sockets import convert_ipv6_sockaddr
from .._core._synchronization import CapacityLimiter as BaseCapacityLimiter
from .._core._synchronization import Event as BaseEvent
from .._core._synchronization import ResourceGuard
from .._core._tasks import CancelScope as BaseCancelScope
from ..abc import IPSockAddrType, UDPPacketType

try:
    from trio import lowlevel as trio_lowlevel
except ImportError:
    from trio import hazmat as trio_lowlevel  # type: ignore[no-redef]
    from trio.hazmat import wait_readable, wait_writable
else:
    from trio.lowlevel import wait_readable, wait_writable

try:
    from trio.lowlevel import open_process as trio_open_process  # type: ignore[attr-defined]
except ImportError:
    from trio import open_process as trio_open_process

T = TypeVar('T')
T_Retval = TypeVar('T_Retval')
T_SockAddr = TypeVar('T_SockAddr', str, IPSockAddrType)


#
# Event loop
#

run = trio.run
current_token = trio.lowlevel.current_trio_token
RunVar = trio.lowlevel.RunVar


#
# Miscellaneous
#

sleep = trio.sleep


#
# Timeouts and cancellation
#

class CancelScope(BaseCancelScope):
    def __new__(cls, original: trio.CancelScope | None = None,
                **kwargs: object) -> CancelScope:
        return object.__new__(cls)

<<<<<<< HEAD
    def __init__(self, original: trio.CancelScope | None = None, **kwargs: object) -> None:
=======
    def __init__(self, original: Optional[trio.CancelScope] = None, **kwargs: Any) -> None:
>>>>>>> 90d5d5e1
        self.__original = original or trio.CancelScope(**kwargs)

    def __enter__(self) -> CancelScope:
        self.__original.__enter__()
        return self

    def __exit__(self, exc_type: type[BaseException] | None,
                 exc_val: BaseException | None,
                 exc_tb: TracebackType | None) -> bool | None:
        return self.__original.__exit__(exc_type, exc_val, exc_tb)

    def cancel(self) -> None:
        self.__original.cancel()

    @property
    def deadline(self) -> float:
        return self.__original.deadline

    @deadline.setter
    def deadline(self, value: float) -> None:
        self.__original.deadline = value

    @property
    def cancel_called(self) -> bool:
        return self.__original.cancel_called

    @property
    def shield(self) -> bool:
        return self.__original.shield

    @shield.setter
    def shield(self, value: bool) -> None:
        self.__original.shield = value


CancelledError = trio.Cancelled
checkpoint = trio.lowlevel.checkpoint
checkpoint_if_cancelled = trio.lowlevel.checkpoint_if_cancelled
cancel_shielded_checkpoint = trio.lowlevel.cancel_shielded_checkpoint
current_effective_deadline = trio.current_effective_deadline
current_time = trio.current_time


#
# Task groups
#

class ExceptionGroup(BaseExceptionGroup, trio.MultiError):
    pass


class TaskGroup(abc.TaskGroup):
    def __init__(self) -> None:
        self._active = False
        self._nursery_manager = trio.open_nursery()
        self.cancel_scope = None  # type: ignore[assignment]

    async def __aenter__(self) -> 'TaskGroup':
        self._active = True
        self._nursery = await self._nursery_manager.__aenter__()
        self.cancel_scope = CancelScope(self._nursery.cancel_scope)
        return self

    async def __aexit__(self, exc_type: type[BaseException] | None,
                        exc_val: BaseException | None,
                        exc_tb: TracebackType | None) -> bool | None:
        try:
            return await self._nursery_manager.__aexit__(exc_type, exc_val, exc_tb)
        except trio.MultiError as exc:
            raise ExceptionGroup(exc.exceptions) from None
        finally:
            self._active = False

    def start_soon(self, func: Callable, *args: object, name: object = None) -> None:
        if not self._active:
            raise RuntimeError('This task group is not active; no new tasks can be started.')

        self._nursery.start_soon(func, *args, name=name)

    async def start(self, func: Callable[..., Coroutine],
                    *args: object, name: object = None) -> object:
        if not self._active:
            raise RuntimeError('This task group is not active; no new tasks can be started.')

        return await self._nursery.start(func, *args, name=name)

#
# Threads
#


async def run_sync_in_worker_thread(
        func: Callable[..., T_Retval], *args: object, cancellable: bool = False,
        limiter: trio.CapacityLimiter | None = None) -> T_Retval:
    def wrapper() -> T_Retval:
        with claim_worker_thread('trio'):
            return func(*args)

    # TODO: remove explicit context copying when trio 0.20 is the minimum requirement
    context = copy_context()
    context.run(sniffio.current_async_library_cvar.set, None)
    return await run_sync(context.run, wrapper, cancellable=cancellable, limiter=limiter)


# TODO: remove this workaround when trio 0.20 is the minimum requirement
def run_async_from_thread(fn: Callable[..., Awaitable[T_Retval]], *args: Any) -> T_Retval:
    async def wrapper() -> T_Retval:
        retval: T_Retval

        async def inner() -> None:
            nonlocal retval
            __tracebackhide__ = True
            retval = await fn(*args)

        async with trio.open_nursery() as n:
            context.run(n.start_soon, inner)

        __tracebackhide__ = True
        return retval

    context = copy_context()
    context.run(sniffio.current_async_library_cvar.set, 'trio')
    return trio.from_thread.run(wrapper)


def run_sync_from_thread(fn: Callable[..., T_Retval], *args: Any) -> T_Retval:
    # TODO: remove explicit context copying when trio 0.20 is the minimum requirement
    retval = trio.from_thread.run_sync(copy_context().run, fn, *args)
    return cast(T_Retval, retval)


class BlockingPortal(abc.BlockingPortal):
    def __new__(cls) -> BlockingPortal:
        return object.__new__(cls)

    def __init__(self) -> None:
        super().__init__()
        self._token = trio.lowlevel.current_trio_token()

    def _spawn_task_from_thread(self, func: Callable, args: tuple, kwargs: dict[str, Any],
                                name: object, future: Future) -> None:
        context = copy_context()
        context.run(sniffio.current_async_library_cvar.set, 'trio')
        trio.from_thread.run_sync(
            context.run, partial(self._task_group.start_soon, name=name), self._call_func, func,
            args, kwargs, future, trio_token=self._token)


#
# Subprocesses
#

@dataclass(eq=False)
class ReceiveStreamWrapper(abc.ByteReceiveStream):
    _stream: trio.abc.ReceiveStream

    async def receive(self, max_bytes: int | None = None) -> bytes:
        try:
            data = await self._stream.receive_some(max_bytes)
        except trio.ClosedResourceError as exc:
            raise ClosedResourceError from exc.__cause__
        except trio.BrokenResourceError as exc:
            raise BrokenResourceError from exc.__cause__

        if data:
            return data
        else:
            raise EndOfStream

    async def aclose(self) -> None:
        await self._stream.aclose()


@dataclass(eq=False)
class SendStreamWrapper(abc.ByteSendStream):
    _stream: trio.abc.SendStream

    async def send(self, item: bytes) -> None:
        try:
            await self._stream.send_all(item)
        except trio.ClosedResourceError as exc:
            raise ClosedResourceError from exc.__cause__
        except trio.BrokenResourceError as exc:
            raise BrokenResourceError from exc.__cause__

    async def aclose(self) -> None:
        await self._stream.aclose()


@dataclass(eq=False)
class Process(abc.Process):
    _process: trio.Process
    _stdin: abc.ByteSendStream | None
    _stdout: abc.ByteReceiveStream | None
    _stderr: abc.ByteReceiveStream | None

    async def aclose(self) -> None:
        if self._stdin:
            await self._stdin.aclose()
        if self._stdout:
            await self._stdout.aclose()
        if self._stderr:
            await self._stderr.aclose()

        await self.wait()

    async def wait(self) -> int:
        return await self._process.wait()

    def terminate(self) -> None:
        self._process.terminate()

    def kill(self) -> None:
        self._process.kill()

    def send_signal(self, signal: Signals) -> None:
        self._process.send_signal(signal)

    @property
    def pid(self) -> int:
        return self._process.pid

    @property
    def returncode(self) -> int | None:
        return self._process.returncode

    @property
    def stdin(self) -> abc.ByteSendStream | None:
        return self._stdin

    @property
    def stdout(self) -> abc.ByteReceiveStream | None:
        return self._stdout

    @property
    def stderr(self) -> abc.ByteReceiveStream | None:
        return self._stderr


async def open_process(command: str | Sequence[str], *, shell: bool,
                       stdin: int, stdout: int, stderr: int,
<<<<<<< HEAD
                       cwd: str | bytes | PathLike | None = None,
                       env: Mapping[str, str] | None = None) -> Process:
    process = await trio.open_process(command, stdin=stdin, stdout=stdout, stderr=stderr,
                                      shell=shell, cwd=cwd, env=env)
=======
                       cwd: Union[str, bytes, PathLike, None] = None,
                       env: Optional[Mapping[str, str]] = None,
                       start_new_session: bool = False) -> Process:
    process = await trio_open_process(command, stdin=stdin, stdout=stdout, stderr=stderr,
                                      shell=shell, cwd=cwd, env=env,
                                      start_new_session=start_new_session)
>>>>>>> 90d5d5e1
    stdin_stream = SendStreamWrapper(process.stdin) if process.stdin else None
    stdout_stream = ReceiveStreamWrapper(process.stdout) if process.stdout else None
    stderr_stream = ReceiveStreamWrapper(process.stderr) if process.stderr else None
    return Process(process, stdin_stream, stdout_stream, stderr_stream)


class _ProcessPoolShutdownInstrument(trio.abc.Instrument):
    def after_run(self) -> None:
        super().after_run()


current_default_worker_process_limiter: RunVar = RunVar(
    'current_default_worker_process_limiter')


async def _shutdown_process_pool(workers: set[Process]) -> None:
    process: Process
    try:
        await sleep(math.inf)
    except trio.Cancelled:
        for process in workers:
            if process.returncode is None:
                process.kill()

        with CancelScope(shield=True):
            for process in workers:
                await process.aclose()


def setup_process_pool_exit_at_shutdown(workers: set[Process]) -> None:
    trio.lowlevel.spawn_system_task(_shutdown_process_pool, workers)


#
# Sockets and networking
#

class _TrioSocketMixin(Generic[T_SockAddr]):
    def __init__(self, trio_socket: TrioSocketType) -> None:
        self._trio_socket = trio_socket
        self._closed = False

    def _check_closed(self) -> None:
        if self._closed:
            raise ClosedResourceError
        if self._trio_socket.fileno() < 0:
            raise BrokenResourceError

    @property
    def _raw_socket(self) -> socket.socket:
        return self._trio_socket._sock  # type: ignore[attr-defined]

    async def aclose(self) -> None:
        if self._trio_socket.fileno() >= 0:
            self._closed = True
            self._trio_socket.close()

    def _convert_socket_error(self, exc: BaseException) -> NoReturn:
        if isinstance(exc, trio.ClosedResourceError):
            raise ClosedResourceError from exc
        elif self._trio_socket.fileno() < 0 and self._closed:
            raise ClosedResourceError from None
        elif isinstance(exc, OSError):
            raise BrokenResourceError from exc
        else:
            raise exc


class SocketStream(_TrioSocketMixin, abc.SocketStream):
    def __init__(self, trio_socket: TrioSocketType) -> None:
        super().__init__(trio_socket)
        self._receive_guard = ResourceGuard('reading from')
        self._send_guard = ResourceGuard('writing to')

    async def receive(self, max_bytes: int = 65536) -> bytes:
        with self._receive_guard:
            try:
                data = await self._trio_socket.recv(max_bytes)
            except BaseException as exc:
                self._convert_socket_error(exc)

            if data:
                return data
            else:
                raise EndOfStream

    async def send(self, item: bytes) -> None:
        with self._send_guard:
            view = memoryview(item)
            while view:
                try:
                    bytes_sent = await self._trio_socket.send(view)
                except BaseException as exc:
                    self._convert_socket_error(exc)

                view = view[bytes_sent:]

    async def send_eof(self) -> None:
        self._trio_socket.shutdown(socket.SHUT_WR)


class UNIXSocketStream(SocketStream, abc.UNIXSocketStream):
    async def receive_fds(self, msglen: int, maxfds: int) -> tuple[bytes, list[int]]:
        if not isinstance(msglen, int) or msglen < 0:
            raise ValueError('msglen must be a non-negative integer')
        if not isinstance(maxfds, int) or maxfds < 1:
            raise ValueError('maxfds must be a positive integer')

        fds = array.array("i")
        await checkpoint()
        with self._receive_guard:
            while True:
                try:
                    message, ancdata, flags, addr = await self._trio_socket.recvmsg(
                        msglen, socket.CMSG_LEN(maxfds * fds.itemsize))
                except BaseException as exc:
                    self._convert_socket_error(exc)
                else:
                    if not message and not ancdata:
                        raise EndOfStream

                    break

        for cmsg_level, cmsg_type, cmsg_data in ancdata:
            if cmsg_level != socket.SOL_SOCKET or cmsg_type != socket.SCM_RIGHTS:
                raise RuntimeError(f'Received unexpected ancillary data; message = {message!r}, '
                                   f'cmsg_level = {cmsg_level}, cmsg_type = {cmsg_type}')

            fds.frombytes(cmsg_data[:len(cmsg_data) - (len(cmsg_data) % fds.itemsize)])

        return message, list(fds)

    async def send_fds(self, message: bytes, fds: Collection[int | IOBase]) -> None:
        if not message:
            raise ValueError('message must not be empty')
        if not fds:
            raise ValueError('fds must not be empty')

        filenos: list[int] = []
        for fd in fds:
            if isinstance(fd, int):
                filenos.append(fd)
            elif isinstance(fd, IOBase):
                filenos.append(fd.fileno())

        fdarray = array.array("i", filenos)
        await checkpoint()
        with self._send_guard:
            while True:
                try:
                    await self._trio_socket.sendmsg(
                        [message],
                        [(socket.SOL_SOCKET, socket.SCM_RIGHTS,  # type: ignore[list-item]
                          fdarray)]
                    )
                    break
                except BaseException as exc:
                    self._convert_socket_error(exc)


class TCPSocketListener(_TrioSocketMixin, abc.SocketListener):
    def __init__(self, raw_socket: socket.socket):
        super().__init__(trio.socket.from_stdlib_socket(raw_socket))
        self._accept_guard = ResourceGuard('accepting connections from')

    async def accept(self) -> SocketStream:
        with self._accept_guard:
            try:
                trio_socket, _addr = await self._trio_socket.accept()
            except BaseException as exc:
                self._convert_socket_error(exc)

        trio_socket.setsockopt(socket.IPPROTO_TCP, socket.TCP_NODELAY, 1)
        return SocketStream(trio_socket)


class UNIXSocketListener(_TrioSocketMixin, abc.SocketListener):
    def __init__(self, raw_socket: socket.socket):
        super().__init__(trio.socket.from_stdlib_socket(raw_socket))
        self._accept_guard = ResourceGuard('accepting connections from')

    async def accept(self) -> UNIXSocketStream:
        with self._accept_guard:
            try:
                trio_socket, _addr = await self._trio_socket.accept()
            except BaseException as exc:
                self._convert_socket_error(exc)

        return UNIXSocketStream(trio_socket)


class UDPSocket(_TrioSocketMixin[IPSockAddrType], abc.UDPSocket):
    def __init__(self, trio_socket: TrioSocketType) -> None:
        super().__init__(trio_socket)
        self._receive_guard = ResourceGuard('reading from')
        self._send_guard = ResourceGuard('writing to')

    async def receive(self) -> tuple[bytes, IPSockAddrType]:
        with self._receive_guard:
            try:
                data, addr = await self._trio_socket.recvfrom(65536)
                return data, convert_ipv6_sockaddr(addr)
            except BaseException as exc:
                self._convert_socket_error(exc)

    async def send(self, item: UDPPacketType) -> None:
        with self._send_guard:
            try:
                await self._trio_socket.sendto(*item)
            except BaseException as exc:
                self._convert_socket_error(exc)


class ConnectedUDPSocket(_TrioSocketMixin[IPSockAddrType], abc.ConnectedUDPSocket):
    def __init__(self, trio_socket: TrioSocketType) -> None:
        super().__init__(trio_socket)
        self._receive_guard = ResourceGuard('reading from')
        self._send_guard = ResourceGuard('writing to')

    async def receive(self) -> bytes:
        with self._receive_guard:
            try:
                return await self._trio_socket.recv(65536)
            except BaseException as exc:
                self._convert_socket_error(exc)

    async def send(self, item: bytes) -> None:
        with self._send_guard:
            try:
                await self._trio_socket.send(item)
            except BaseException as exc:
                self._convert_socket_error(exc)


async def connect_tcp(host: str, port: int,
                      local_address: IPSockAddrType | None = None) -> SocketStream:
    family = socket.AF_INET6 if ':' in host else socket.AF_INET
    trio_socket = trio.socket.socket(family)
    trio_socket.setsockopt(socket.IPPROTO_TCP, socket.TCP_NODELAY, 1)
    if local_address:
        await trio_socket.bind(local_address)

    try:
        await trio_socket.connect((host, port))
    except BaseException:
        trio_socket.close()
        raise

    return SocketStream(trio_socket)


async def connect_unix(path: str) -> UNIXSocketStream:
    trio_socket = trio.socket.socket(socket.AF_UNIX)
    try:
        await trio_socket.connect(path)
    except BaseException:
        trio_socket.close()
        raise

    return UNIXSocketStream(trio_socket)


async def create_udp_socket(
    family: socket.AddressFamily,
    local_address: IPSockAddrType | None,
    remote_address: IPSockAddrType | None,
    reuse_port: bool
) -> UDPSocket | ConnectedUDPSocket:
    trio_socket = trio.socket.socket(family=family, type=socket.SOCK_DGRAM)

    if reuse_port:
        trio_socket.setsockopt(socket.SOL_SOCKET, socket.SO_REUSEPORT, 1)

    if local_address:
        await trio_socket.bind(local_address)

    if remote_address:
        await trio_socket.connect(remote_address)
        return ConnectedUDPSocket(trio_socket)
    else:
        return UDPSocket(trio_socket)


getaddrinfo = trio.socket.getaddrinfo
getnameinfo = trio.socket.getnameinfo


async def wait_socket_readable(sock: socket.socket) -> None:
    try:
        await wait_readable(sock)
    except trio.ClosedResourceError as exc:
        raise ClosedResourceError().with_traceback(exc.__traceback__) from None
    except trio.BusyResourceError:
        raise BusyResourceError('reading from') from None


async def wait_socket_writable(sock: socket.socket) -> None:
    try:
        await wait_writable(sock)
    except trio.ClosedResourceError as exc:
        raise ClosedResourceError().with_traceback(exc.__traceback__) from None
    except trio.BusyResourceError:
        raise BusyResourceError('writing to') from None


#
# Synchronization
#

class Event(BaseEvent):
    def __new__(cls) -> Event:
        return object.__new__(cls)

    def __init__(self) -> None:
        self.__original = trio.Event()

    def is_set(self) -> bool:
        return self.__original.is_set()

    async def wait(self) -> None:
        return await self.__original.wait()

    def statistics(self) -> EventStatistics:
        orig_statistics = self.__original.statistics()
        return EventStatistics(tasks_waiting=orig_statistics.tasks_waiting)

    def set(self) -> None:
        self.__original.set()


class CapacityLimiter(BaseCapacityLimiter):
    def __new__(cls, *args: object, **kwargs: object) -> CapacityLimiter:
        return object.__new__(cls)

<<<<<<< HEAD
    def __init__(self, *args: object, original: trio.CapacityLimiter | None = None) -> None:
=======
    def __init__(self, *args: Any, original: Optional[trio.CapacityLimiter] = None) -> None:
>>>>>>> 90d5d5e1
        self.__original = original or trio.CapacityLimiter(*args)

    async def __aenter__(self) -> None:
        return await self.__original.__aenter__()

    async def __aexit__(self, exc_type: type[BaseException] | None,
                        exc_val: BaseException | None,
                        exc_tb: TracebackType | None) -> bool | None:
        return await self.__original.__aexit__(exc_type, exc_val, exc_tb)

    @property
    def total_tokens(self) -> float:
        return self.__original.total_tokens

    @total_tokens.setter
    def total_tokens(self, value: float) -> None:
        self.__original.total_tokens = value

    @property
    def borrowed_tokens(self) -> int:
        return self.__original.borrowed_tokens

    @property
    def available_tokens(self) -> float:
        return self.__original.available_tokens

    def acquire_nowait(self) -> None:
        self.__original.acquire_nowait()

    def acquire_on_behalf_of_nowait(self, borrower: object) -> None:
        self.__original.acquire_on_behalf_of_nowait(borrower)

    async def acquire(self) -> None:
        await self.__original.acquire()

    async def acquire_on_behalf_of(self, borrower: object) -> None:
        await self.__original.acquire_on_behalf_of(borrower)

    def release(self) -> None:
        return self.__original.release()

    def release_on_behalf_of(self, borrower: object) -> None:
        return self.__original.release_on_behalf_of(borrower)

    def statistics(self) -> CapacityLimiterStatistics:
        orig = self.__original.statistics()
        return CapacityLimiterStatistics(
            borrowed_tokens=orig.borrowed_tokens, total_tokens=orig.total_tokens,
            borrowers=orig.borrowers, tasks_waiting=orig.tasks_waiting)


_capacity_limiter_wrapper: RunVar = RunVar('_capacity_limiter_wrapper')


def current_default_thread_limiter() -> CapacityLimiter:
    try:
        return _capacity_limiter_wrapper.get()
    except LookupError:
        limiter = CapacityLimiter(original=trio.to_thread.current_default_thread_limiter())
        _capacity_limiter_wrapper.set(limiter)
        return limiter


#
# Signal handling
#

class _SignalReceiver(Generic[T]):
    def __init__(self, cm: ContextManager[T]):
        self._cm = cm

    def __enter__(self) -> T:
        return self._cm.__enter__()

    def __exit__(self, exc_type: type[BaseException] | None,
                 exc_val: BaseException | None,
                 exc_tb: TracebackType | None) -> bool | None:
        return self._cm.__exit__(exc_type, exc_val, exc_tb)


def open_signal_receiver(*signals: Signals) -> _SignalReceiver:
    cm = trio.open_signal_receiver(*signals)
    return _SignalReceiver(cm)

#
# Testing and debugging
#


def get_current_task() -> TaskInfo:
    task = trio_lowlevel.current_task()

    parent_id = None
    if task.parent_nursery and task.parent_nursery.parent_task:
        parent_id = id(task.parent_nursery.parent_task)

    return TaskInfo(id(task), parent_id, task.name, task.coro)


def get_running_tasks() -> list[TaskInfo]:
    root_task = trio_lowlevel.current_root_task()
    task_infos = [TaskInfo(id(root_task), None, root_task.name, root_task.coro)]
    nurseries = root_task.child_nurseries
    while nurseries:
        new_nurseries: list[trio.Nursery] = []
        for nursery in nurseries:
            for task in nursery.child_tasks:
                task_infos.append(
                    TaskInfo(id(task), id(nursery.parent_task), task.name, task.coro))
                new_nurseries.extend(task.child_nurseries)

        nurseries = new_nurseries

    return task_infos


def wait_all_tasks_blocked() -> Awaitable[None]:
    import trio.testing
    return trio.testing.wait_all_tasks_blocked()


class TestRunner(abc.TestRunner):
    def __init__(self, **options: Any) -> None:
        from collections import deque
        from queue import Queue

        self._call_queue: Queue[Callable[..., object]] = Queue()
        self._result_queue: Deque[Outcome] = deque()
        self._stop_event: trio.Event | None = None
        self._nursery: trio.Nursery | None = None
        self._options = options

    async def _trio_main(self) -> None:
        self._stop_event = trio.Event()
        async with trio.open_nursery() as self._nursery:
            await self._stop_event.wait()

    async def _call_func(self, func: Callable[..., Awaitable[object]],
                         args: tuple, kwargs: dict) -> None:
        try:
            retval = await func(*args, **kwargs)
        except BaseException as exc:
            self._result_queue.append(Error(exc))
        else:
            self._result_queue.append(Value(retval))

    def _main_task_finished(self, outcome: object) -> None:
        self._nursery = None

    def close(self) -> None:
        if self._stop_event:
            self._stop_event.set()
            while self._nursery is not None:
                self._call_queue.get()()

    def call(self, func: Callable[..., Awaitable[T_Retval]],
             *args: object, **kwargs: object) -> T_Retval:
        if self._nursery is None:
            trio.lowlevel.start_guest_run(
                self._trio_main, run_sync_soon_threadsafe=self._call_queue.put,
                done_callback=self._main_task_finished, **self._options)
            while self._nursery is None:
                self._call_queue.get()()

        self._nursery.start_soon(self._call_func, func, args, kwargs)
        while not self._result_queue:
            self._call_queue.get()()

        outcome = self._result_queue.pop()
        return outcome.unwrap()<|MERGE_RESOLUTION|>--- conflicted
+++ resolved
@@ -12,13 +12,8 @@
 from signal import Signals
 from types import TracebackType
 from typing import (
-<<<<<<< HEAD
     Any, Awaitable, Callable, Collection, ContextManager, Coroutine, Deque, Generic, Mapping,
-    NoReturn, Sequence, TypeVar)
-=======
-    Any, Awaitable, Callable, Collection, ContextManager, Coroutine, Deque, Dict, Generic, List,
-    Mapping, NoReturn, Optional, Sequence, Set, Tuple, Type, TypeVar, Union, cast)
->>>>>>> 90d5d5e1
+    NoReturn, Sequence, TypeVar, cast)
 
 import sniffio
 import trio.from_thread
@@ -81,11 +76,7 @@
                 **kwargs: object) -> CancelScope:
         return object.__new__(cls)
 
-<<<<<<< HEAD
-    def __init__(self, original: trio.CancelScope | None = None, **kwargs: object) -> None:
-=======
-    def __init__(self, original: Optional[trio.CancelScope] = None, **kwargs: Any) -> None:
->>>>>>> 90d5d5e1
+    def __init__(self, original: trio.CancelScope | None = None, **kwargs: Any) -> None:
         self.__original = original or trio.CancelScope(**kwargs)
 
     def __enter__(self) -> CancelScope:
@@ -327,19 +318,12 @@
 
 async def open_process(command: str | Sequence[str], *, shell: bool,
                        stdin: int, stdout: int, stderr: int,
-<<<<<<< HEAD
                        cwd: str | bytes | PathLike | None = None,
-                       env: Mapping[str, str] | None = None) -> Process:
-    process = await trio.open_process(command, stdin=stdin, stdout=stdout, stderr=stderr,
-                                      shell=shell, cwd=cwd, env=env)
-=======
-                       cwd: Union[str, bytes, PathLike, None] = None,
-                       env: Optional[Mapping[str, str]] = None,
+                       env: Mapping[str, str] | None = None,
                        start_new_session: bool = False) -> Process:
     process = await trio_open_process(command, stdin=stdin, stdout=stdout, stderr=stderr,
                                       shell=shell, cwd=cwd, env=env,
                                       start_new_session=start_new_session)
->>>>>>> 90d5d5e1
     stdin_stream = SendStreamWrapper(process.stdin) if process.stdin else None
     stdout_stream = ReceiveStreamWrapper(process.stdout) if process.stdout else None
     stderr_stream = ReceiveStreamWrapper(process.stderr) if process.stderr else None
@@ -674,11 +658,7 @@
     def __new__(cls, *args: object, **kwargs: object) -> CapacityLimiter:
         return object.__new__(cls)
 
-<<<<<<< HEAD
-    def __init__(self, *args: object, original: trio.CapacityLimiter | None = None) -> None:
-=======
-    def __init__(self, *args: Any, original: Optional[trio.CapacityLimiter] = None) -> None:
->>>>>>> 90d5d5e1
+    def __init__(self, *args: Any, original: trio.CapacityLimiter | None = None) -> None:
         self.__original = original or trio.CapacityLimiter(*args)
 
     async def __aenter__(self) -> None:
