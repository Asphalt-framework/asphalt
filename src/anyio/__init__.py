--- conflicted
+++ resolved
@@ -61,12 +61,8 @@
     'TypedAttributeProvider'
 )
 
-<<<<<<< HEAD
-=======
 from typing import Any
 
-from ._core._compat import maybe_async, maybe_async_cm
->>>>>>> 90d5d5e1
 from ._core._eventloop import (
     current_time, get_all_backends, get_cancelled_exc_class, run, sleep, sleep_forever,
     sleep_until)
