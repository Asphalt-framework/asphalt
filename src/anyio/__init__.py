--- conflicted
+++ resolved
@@ -1,11 +1,6 @@
 from __future__ import annotations
 
 __all__ = (
-<<<<<<< HEAD
-    "maybe_async",
-    "maybe_async_cm",
-=======
->>>>>>> 195b1cdb
     "run",
     "sleep",
     "sleep_forever",
@@ -19,10 +14,6 @@
     "ClosedResourceError",
     "DelimiterNotFound",
     "EndOfStream",
-<<<<<<< HEAD
-    "ExceptionGroup",
-=======
->>>>>>> 195b1cdb
     "IncompleteRead",
     "TypedAttributeLookupError",
     "WouldBlock",
@@ -47,10 +38,6 @@
     "create_memory_object_stream",
     "run_process",
     "open_process",
-<<<<<<< HEAD
-    "create_lock",
-=======
->>>>>>> 195b1cdb
     "CapacityLimiter",
     "CapacityLimiterStatistics",
     "Condition",
@@ -61,14 +48,6 @@
     "LockStatistics",
     "Semaphore",
     "SemaphoreStatistics",
-<<<<<<< HEAD
-    "create_condition",
-    "create_event",
-    "create_semaphore",
-    "create_capacity_limiter",
-    "open_cancel_scope",
-=======
->>>>>>> 195b1cdb
     "fail_after",
     "move_on_after",
     "current_effective_deadline",
@@ -79,14 +58,6 @@
     "get_current_task",
     "get_running_tasks",
     "wait_all_tasks_blocked",
-<<<<<<< HEAD
-    "run_sync_in_worker_thread",
-    "run_async_from_thread",
-    "run_sync_from_thread",
-    "current_default_worker_thread_limiter",
-    "create_blocking_portal",
-=======
->>>>>>> 195b1cdb
     "start_blocking_portal",
     "typed_attribute",
     "TypedAttributeSet",
@@ -111,10 +82,6 @@
     ClosedResourceError,
     DelimiterNotFound,
     EndOfStream,
-<<<<<<< HEAD
-    ExceptionGroup,
-=======
->>>>>>> 195b1cdb
     IncompleteRead,
     TypedAttributeLookupError,
     WouldBlock,
@@ -149,14 +116,6 @@
     LockStatistics,
     Semaphore,
     SemaphoreStatistics,
-<<<<<<< HEAD
-    create_capacity_limiter,
-    create_condition,
-    create_event,
-    create_lock,
-    create_semaphore,
-=======
->>>>>>> 195b1cdb
 )
 from ._core._tasks import (
     TASK_STATUS_IGNORED,
@@ -165,10 +124,6 @@
     current_effective_deadline,
     fail_after,
     move_on_after,
-<<<<<<< HEAD
-    open_cancel_scope,
-=======
->>>>>>> 195b1cdb
 )
 from ._core._testing import (
     TaskInfo,
@@ -178,20 +133,6 @@
 )
 from ._core._typedattr import TypedAttributeProvider, TypedAttributeSet, typed_attribute
 
-# Re-exported here, for backwards compatibility
-# isort: off
-<<<<<<< HEAD
-from .to_thread import current_default_worker_thread_limiter, run_sync_in_worker_thread
-from .from_thread import (
-    create_blocking_portal,
-    run_async_from_thread,
-    run_sync_from_thread,
-    start_blocking_portal,
-)
-=======
-from .from_thread import start_blocking_portal
->>>>>>> 195b1cdb
-
 # Re-export imports so they look like they live directly in this package
 key: str
 value: Any
