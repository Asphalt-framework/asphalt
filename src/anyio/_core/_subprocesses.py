--- conflicted
+++ resolved
@@ -12,14 +12,9 @@
 
 async def run_process(command: str | Sequence[str], *, input: bytes | None = None,
                       stdout: int = PIPE, stderr: int = PIPE, check: bool = True,
-<<<<<<< HEAD
-                      cwd: str | bytes | PathLike | None = None,
-                      env: Mapping[str, str] | None = None) -> CompletedProcess:
-=======
-                      cwd: Union[str, bytes, 'PathLike[str]', None] = None,
-                      env: Optional[Mapping[str, str]] = None, start_new_session: bool = False,
-                      ) -> 'CompletedProcess[bytes]':
->>>>>>> 90d5d5e1
+                      cwd: str | bytes | PathLike[str] | None = None,
+                      env: Mapping[str, str] | None = None, start_new_session: bool = False,
+                      ) -> CompletedProcess[bytes]:
     """
     Run an external command in a subprocess and wait until it completes.
 
@@ -51,14 +46,9 @@
         stream_contents[index] = buffer.getvalue()
 
     async with await open_process(command, stdin=PIPE if input else DEVNULL, stdout=stdout,
-<<<<<<< HEAD
-                                  stderr=stderr, cwd=cwd, env=env) as process:
-        stream_contents: list[bytes | None] = [None, None]
-=======
                                   stderr=stderr, cwd=cwd, env=env,
                                   start_new_session=start_new_session) as process:
-        stream_contents: List[Optional[bytes]] = [None, None]
->>>>>>> 90d5d5e1
+        stream_contents: list[bytes | None] = [None, None]
         try:
             async with create_task_group() as tg:
                 if process.stdout:
@@ -83,14 +73,9 @@
 
 async def open_process(command: str | Sequence[str], *, stdin: int = PIPE,
                        stdout: int = PIPE, stderr: int = PIPE,
-<<<<<<< HEAD
-                       cwd: str | bytes | PathLike | None = None,
-                       env: Mapping[str, str] | None = None) -> Process:
-=======
-                       cwd: Union[str, bytes, 'PathLike[str]', None] = None,
-                       env: Optional[Mapping[str, str]] = None,
+                       cwd: str | bytes | PathLike[str] | None = None,
+                       env: Mapping[str, str] | None = None,
                        start_new_session: bool = False) -> Process:
->>>>>>> 90d5d5e1
     """
     Start an external command in a subprocess.
 
