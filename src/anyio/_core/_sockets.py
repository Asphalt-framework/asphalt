--- conflicted
+++ resolved
@@ -8,11 +8,7 @@
 from os import PathLike, chmod
 from pathlib import Path
 from socket import AddressFamily, SocketKind
-<<<<<<< HEAD
 from typing import List, Tuple, cast, overload
-=======
-from typing import Awaitable, List, Tuple, cast, overload
->>>>>>> 195b1cdb
 
 from .. import to_thread
 from ..abc import (
@@ -186,11 +182,7 @@
         finally:
             event.set()
 
-<<<<<<< HEAD
-    asynclib = get_asynclib()
-=======
     asynclib = get_async_backend()
->>>>>>> 195b1cdb
     local_address: IPSockAddrType | None = None
     family = socket.AF_UNSPEC
     if local_host:
@@ -234,15 +226,11 @@
                 await event.wait()
 
     if connected_stream is None:
-<<<<<<< HEAD
-        cause = oserrors[0] if len(oserrors) == 1 else asynclib.ExceptionGroup(oserrors)
-=======
         cause = (
             oserrors[0]
             if len(oserrors) == 1
             else ExceptionGroup("multiple connection attempts failed", oserrors)
         )
->>>>>>> 195b1cdb
         raise OSError("All connection attempts failed") from cause
 
     if tls or tls_hostname or ssl_context:
@@ -302,11 +290,7 @@
     backlog = min(backlog, 65536)
     local_host = str(local_host) if local_host is not None else None
     gai_res = await getaddrinfo(
-<<<<<<< HEAD
-        local_host,  # type: ignore[arg-type]
-=======
         local_host,
->>>>>>> 195b1cdb
         local_port,
         family=family,
         type=socket.SOCK_STREAM,
@@ -347,14 +331,7 @@
 
 
 async def create_unix_listener(
-<<<<<<< HEAD
-    path: str | PathLike[str],
-    *,
-    mode: int | None = None,
-    backlog: int = 65536,
-=======
     path: str | PathLike[str], *, mode: int | None = None, backlog: int = 65536
->>>>>>> 195b1cdb
 ) -> SocketListener:
     """
     Create a UNIX socket listener.
@@ -421,16 +398,10 @@
     else:
         local_address = ("0.0.0.0", 0)
 
-<<<<<<< HEAD
-    return await get_asynclib().create_udp_socket(
-        family, local_address, None, reuse_port
-    )
-=======
     sock = await get_async_backend().create_udp_socket(
         family, local_address, None, reuse_port
     )
     return cast(UDPSocket, sock)
->>>>>>> 195b1cdb
 
 
 async def create_connected_udp_socket(
@@ -477,16 +448,10 @@
     family = cast(AnyIPAddressFamily, gai_res[0][0])
     remote_address = gai_res[0][-1]
 
-<<<<<<< HEAD
-    return await get_asynclib().create_udp_socket(
-        family, local_address, remote_address, reuse_port
-    )
-=======
     sock = await get_async_backend().create_udp_socket(
         family, local_address, remote_address, reuse_port
     )
     return cast(ConnectedUDPSocket, sock)
->>>>>>> 195b1cdb
 
 
 async def create_unix_datagram_socket(
@@ -498,7 +463,6 @@
     Create a UNIX datagram socket.
 
     Not available on Windows.
-<<<<<<< HEAD
 
     If ``local_path`` has been given, the socket will be bound to this path, making this
     socket suitable for receiving datagrams from other processes. Other processes can send
@@ -514,7 +478,7 @@
     raw_socket = await setup_unix_local_socket(
         local_path, local_mode, socket.SOCK_DGRAM
     )
-    return await get_asynclib().create_unix_datagram_socket(raw_socket, None)
+    return await get_async_backend().create_unix_datagram_socket(raw_socket, None)
 
 
 async def create_connected_unix_datagram_socket(
@@ -534,43 +498,6 @@
 
     If a socket already exists on the file system in the ``local_path``, it will be removed first.
 
-=======
-
-    If ``local_path`` has been given, the socket will be bound to this path, making this
-    socket suitable for receiving datagrams from other processes. Other processes can send
-    datagrams to this socket only if ``local_path`` is set.
-
-    If a socket already exists on the file system in the ``local_path``, it will be removed first.
-
-    :param local_path: the path on which to bind to
-    :param local_mode: permissions to set on the local socket
-    :return: a UNIX datagram socket
-
-    """
-    raw_socket = await setup_unix_local_socket(
-        local_path, local_mode, socket.SOCK_DGRAM
-    )
-    return await get_async_backend().create_unix_datagram_socket(raw_socket, None)
-
-
-async def create_connected_unix_datagram_socket(
-    remote_path: str | PathLike[str],
-    *,
-    local_path: None | str | PathLike[str] = None,
-    local_mode: int | None = None,
-) -> ConnectedUNIXDatagramSocket:
-    """
-    Create a connected UNIX datagram socket.
-
-    Connected datagram sockets can only communicate with the specified remote path.
-
-    If ``local_path`` has been given, the socket will be bound to this path, making this
-    socket suitable for receiving datagrams from other processes. Other processes can send
-    datagrams to this socket only if ``local_path`` is set.
-
-    If a socket already exists on the file system in the ``local_path``, it will be removed first.
-
->>>>>>> 195b1cdb
     :param remote_path: the path to set as the default target
     :param local_path: the path on which to bind to
     :param local_mode: permissions to set on the local socket
@@ -581,13 +508,6 @@
     raw_socket = await setup_unix_local_socket(
         local_path, local_mode, socket.SOCK_DGRAM
     )
-<<<<<<< HEAD
-    return await get_asynclib().create_unix_datagram_socket(raw_socket, remote_path)
-
-
-async def getaddrinfo(
-    host: bytearray | bytes | str,
-=======
     return await get_async_backend().create_unix_datagram_socket(
         raw_socket, remote_path
     )
@@ -595,7 +515,6 @@
 
 async def getaddrinfo(
     host: bytes | str | None,
->>>>>>> 195b1cdb
     port: str | int | None,
     *,
     family: int | AddressFamily = 0,
@@ -626,11 +545,7 @@
     # Handle unicode hostnames
     if isinstance(host, str):
         try:
-<<<<<<< HEAD
-            encoded_host = host.encode("ascii")
-=======
             encoded_host: bytes | None = host.encode("ascii")
->>>>>>> 195b1cdb
         except UnicodeEncodeError:
             import idna
 
@@ -638,11 +553,7 @@
     else:
         encoded_host = host
 
-<<<<<<< HEAD
-    gai_res = await get_asynclib().getaddrinfo(
-=======
     gai_res = await get_async_backend().getaddrinfo(
->>>>>>> 195b1cdb
         encoded_host, port, family=family, type=type, proto=proto, flags=flags
     )
     return [
@@ -742,22 +653,15 @@
     socktype: int,
 ) -> socket.socket:
     """
-<<<<<<< HEAD
-    Create a UNIX local socket object, deleting the socket at the given path if it exists.
-=======
     Create a UNIX local socket object, deleting the socket at the given path if it
     exists.
->>>>>>> 195b1cdb
 
     Not available on Windows.
 
     :param path: path of the socket
     :param mode: permissions to set on the socket
     :param socktype: socket.SOCK_STREAM or socket.SOCK_DGRAM
-<<<<<<< HEAD
-=======
-
->>>>>>> 195b1cdb
+
     """
     if path is not None:
         path_str = str(path)
@@ -775,10 +679,6 @@
             await to_thread.run_sync(raw_socket.bind, path_str, cancellable=True)
             if mode is not None:
                 await to_thread.run_sync(chmod, path_str, mode, cancellable=True)
-<<<<<<< HEAD
-
-=======
->>>>>>> 195b1cdb
         except BaseException:
             raw_socket.close()
             raise
