--- conflicted
+++ resolved
@@ -3,24 +3,17 @@
 import math
 import sys
 import threading
-from collections.abc import Callable, Coroutine, Generator
+from collections.abc import Awaitable, Callable, Generator
 from contextlib import contextmanager
 from importlib import import_module
-<<<<<<< HEAD
-from typing import Any, TypeVar
-=======
-from typing import TYPE_CHECKING, Any, Callable, Coroutine, Generator, TypeVar
->>>>>>> 195b1cdb
+from typing import TYPE_CHECKING, Any, TypeVar
 
 import sniffio
 
 if TYPE_CHECKING:
     from ..abc import AsyncBackend
 
-<<<<<<< HEAD
-=======
 # This must be updated when new backends are introduced
->>>>>>> 195b1cdb
 BACKENDS = "asyncio", "trio"
 
 T_Retval = TypeVar("T_Retval")
@@ -28,7 +21,7 @@
 
 
 def run(
-    func: Callable[..., Coroutine[Any, Any, T_Retval]],
+    func: Callable[..., Awaitable[T_Retval]],
     *args: object,
     backend: str = "asyncio",
     backend_options: dict[str, Any] | None = None,
@@ -57,11 +50,7 @@
         raise RuntimeError(f"Already running {asynclib_name} in this thread")
 
     try:
-<<<<<<< HEAD
-        asynclib = import_module(f"..._backends._{backend}", package=__name__)
-=======
         async_backend = get_async_backend(backend)
->>>>>>> 195b1cdb
     except ImportError as exc:
         raise LookupError(f"No such backend: {backend}") from exc
 
@@ -140,17 +129,11 @@
 
 
 @contextmanager
-<<<<<<< HEAD
-def claim_worker_thread(backend: str) -> Generator[Any, None, None]:
-    module = sys.modules["anyio._backends._" + backend]
-    threadlocals.current_async_module = module
-=======
 def claim_worker_thread(
     backend_class: type[AsyncBackend], token: object
 ) -> Generator[Any, None, None]:
     threadlocals.current_async_backend = backend_class
     threadlocals.current_token = token
->>>>>>> 195b1cdb
     try:
         yield
     finally:
@@ -158,11 +141,7 @@
         del threadlocals.current_token
 
 
-<<<<<<< HEAD
-def get_asynclib(asynclib_name: str | None = None) -> Any:
-=======
 def get_async_backend(asynclib_name: str | None = None) -> AsyncBackend:
->>>>>>> 195b1cdb
     if asynclib_name is None:
         asynclib_name = sniffio.current_async_library()
 
