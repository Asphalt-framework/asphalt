--- conflicted
+++ resolved
@@ -10,31 +10,17 @@
     strategy:
       fail-fast: false
       matrix:
-<<<<<<< HEAD
-        os: [ubuntu-latest, macos-latest, windows-latest]
-        python-version: ["3.9", "3.10", "3.11-dev", "pypy-3.9"]
-        exclude:
-        - os: macos-latest
-          python-version: "3.9"
-        - os: macos-latest
-          python-version: "pypy-3.9"
-=======
         os: [ubuntu-latest]
-        python-version: ["3.7", "3.8", "3.9", "3.10", "3.11", "pypy-3.8"]
+        python-version: ["3.7", "3.8", "3.9", "3.10", "3.11", "pypy-3.9"]
         include:
         - os: macos-latest
           python-version: "3.7"
         - os: macos-latest
           python-version: "3.11"
->>>>>>> 6153c683
         - os: windows-latest
           python-version: "3.7"
         - os: windows-latest
-<<<<<<< HEAD
-          python-version: "pypy-3.9"
-=======
           python-version: "3.11"
->>>>>>> 6153c683
     runs-on: ${{ matrix.os }}
     steps:
     - uses: actions/checkout@v3
